import { useCallback, useMemo } from "react";
import { detach, useExtensionStore } from "@openmrs/esm-framework";
import { moduleName } from "../constants";

export interface WorkspaceState {
  title: string;
  extensionSlot: string;
}

export interface WorkspaceDetails extends WorkspaceState {
  clearExtensionSlot(): void;
}

const patientChartWorkspaceSlot = "patient-chart-workspace-slot";

export function useWorkspace(): WorkspaceDetails {
  const store = useExtensionStore();
  const extensions = useMemo(() => {
<<<<<<< HEAD
    const ids = store.slots[patientChartWorkspaceSlot]?.instances[moduleName]?.assignedIds ?? [];
    return ids.map(id => store.extensions[id]);
=======
    const ids = store.slots[patientChartWorkspaceSlot]?.attachedIds ?? [];
    return ids.map((id) => store.extensions[id]);
>>>>>>> 8bfb2224
  }, [store]);

  const title = useMemo(() => {
    if (extensions.length === 0) {
      return "";
    } else if (extensions.length === 1) {
      return extensions[0].meta.title ?? "";
    } else {
      return `Workspaces (${extensions.length})`;
    }
  }, [extensions]);

  const clearExtensionSlot = useCallback(() => {
    for (const extension of extensions) {
      detach(patientChartWorkspaceSlot, extension.name);
    }
  }, [extensions]);

  return {
    title,
    extensionSlot:
      extensions.length > 0 ? patientChartWorkspaceSlot : undefined,
    clearExtensionSlot,
  };
}<|MERGE_RESOLUTION|>--- conflicted
+++ resolved
@@ -1,6 +1,6 @@
 import { useCallback, useMemo } from "react";
 import { detach, useExtensionStore } from "@openmrs/esm-framework";
-import { moduleName } from "../constants";
+import { moduleName, patientChartWorkspaceSlot } from "../constants";
 
 export interface WorkspaceState {
   title: string;
@@ -11,18 +11,13 @@
   clearExtensionSlot(): void;
 }
 
-const patientChartWorkspaceSlot = "patient-chart-workspace-slot";
-
 export function useWorkspace(): WorkspaceDetails {
   const store = useExtensionStore();
   const extensions = useMemo(() => {
-<<<<<<< HEAD
-    const ids = store.slots[patientChartWorkspaceSlot]?.instances[moduleName]?.assignedIds ?? [];
-    return ids.map(id => store.extensions[id]);
-=======
-    const ids = store.slots[patientChartWorkspaceSlot]?.attachedIds ?? [];
+    const ids =
+      store.slots[patientChartWorkspaceSlot]?.instances[moduleName]
+        ?.assignedIds ?? [];
     return ids.map((id) => store.extensions[id]);
->>>>>>> 8bfb2224
   }, [store]);
 
   const title = useMemo(() => {
