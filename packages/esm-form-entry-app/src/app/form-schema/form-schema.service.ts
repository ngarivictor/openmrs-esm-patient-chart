import { Injectable } from '@angular/core';
import { Observable, forkJoin } from 'rxjs';
import { first, map, take } from 'rxjs/operators';

import { FormResourceService } from '../openmrs-api/form-resource.service';
import { FormSchema, FormSchemaAndTranslations, Questions } from '../types';
import { TranslateService } from '@ngx-translate/core';

@Injectable()
export class FormSchemaService {
<<<<<<< HEAD
  constructor(
    private formsResourceService: FormResourceService,
    private localStorage: LocalStorageService,
    private formSchemaCompiler: FormSchemaCompiler,
    private translateService: TranslateService,
  ) {}

  public getFormSchemaByUuid(
    formUuid: string,
    language: string = 'en',
    cached: boolean = true,
  ): Observable<FormSchema> {
    if (cached) {
      const cachedCompiledSchema = this.getCachedCompiledSchemaByUuid(formUuid, language);
      if (cachedCompiledSchema) {
        if (cachedCompiledSchema.translations) {
          this.translateService.setTranslation(language, cachedCompiledSchema.translations, true);
        }
        return of(cachedCompiledSchema);
      }
    }
=======
  constructor(private formsResourceService: FormResourceService, private translateService: TranslateService) {}
>>>>>>> 4201b4aa

  public getFormSchemaByUuid(formUuid: string, language = 'en'): Observable<FormSchema> {
    return forkJoin({
      formSchema: this.fetchFormSchemaUsingFormMetadata(formUuid).pipe(take(1)),
      formMetadataObject: this.formsResourceService.getFormMetaDataByUuid(formUuid).pipe(take(1)),
    }).pipe(
      map(({ formSchema, formMetadataObject }) => {
        const combinedFormMetadata = {
          ...formMetadataObject,
          ...formSchema,
        };

        if (combinedFormMetadata.translations) {
          this.translateService.setTranslation(language, combinedFormMetadata.translations, true);
        }

        return combinedFormMetadata;
      }),
    );
  }

  private fetchFormSchemaUsingFormMetadata(formUid: string): Observable<FormSchemaAndTranslations> {
    return new Observable<FormSchemaAndTranslations>((observer) => {
      return this.formsResourceService.getFormSchemaByFormUid(formUid).subscribe(
        (formSchema: FormSchemaAndTranslations) => {
          observer.next(formSchema);
        },
        (err) => {
          console.error(err);
          observer.error(err);
        },
      );
    }).pipe(first());
  }
}<|MERGE_RESOLUTION|>--- conflicted
+++ resolved
@@ -8,31 +8,7 @@
 
 @Injectable()
 export class FormSchemaService {
-<<<<<<< HEAD
-  constructor(
-    private formsResourceService: FormResourceService,
-    private localStorage: LocalStorageService,
-    private formSchemaCompiler: FormSchemaCompiler,
-    private translateService: TranslateService,
-  ) {}
-
-  public getFormSchemaByUuid(
-    formUuid: string,
-    language: string = 'en',
-    cached: boolean = true,
-  ): Observable<FormSchema> {
-    if (cached) {
-      const cachedCompiledSchema = this.getCachedCompiledSchemaByUuid(formUuid, language);
-      if (cachedCompiledSchema) {
-        if (cachedCompiledSchema.translations) {
-          this.translateService.setTranslation(language, cachedCompiledSchema.translations, true);
-        }
-        return of(cachedCompiledSchema);
-      }
-    }
-=======
   constructor(private formsResourceService: FormResourceService, private translateService: TranslateService) {}
->>>>>>> 4201b4aa
 
   public getFormSchemaByUuid(formUuid: string, language = 'en'): Observable<FormSchema> {
     return forkJoin({
